--- conflicted
+++ resolved
@@ -32,20 +32,8 @@
     useful_gods: Annotated[Optional[List[str]], "용신 - 도움이 되는 오행/십신"]
     taboo_gods: Annotated[Optional[List[str]], "기신 - 피해야 할 오행/십신"]
 
-<<<<<<< HEAD
-    # 사주 해석 결과
-    saju_analysis: Annotated[Optional[str], "AI 사주 전문가의 종합 해석 결과"]
-=======
->>>>>>> f57124d3
 
 class AgentState(TypedDict):
-<<<<<<< HEAD
-    question: Annotated[str, "사용자의 질문 또는 요청"]
-    messages: Annotated[Sequence[BaseMessage], operator.add, "대화 메시지 목록 (자동 중복 제거 및 메시지 관리)"]
-    next: Annotated[str, "다음에 실행할 노드명"]
-    final_answer: Annotated[Optional[str], "최종 답변 결과"]
-    
-=======
     # 기본 LangGraph 요구사항
     question: Annotated[str, "사용자의 질문 또는 요청"]
     messages: Annotated[Sequence[BaseMessage], add_messages, "대화 메시지 목록 (자동 중복 제거 및 메시지 관리)"]
@@ -53,19 +41,10 @@
     final_answer: Annotated[Optional[str], "최종 답변 결과"]
     
     # 세션 관리
->>>>>>> f57124d3
     session_id: Annotated[str, "세션 고유 식별자"]
     session_start_time: Annotated[str, "세션 시작 시간"]
     current_time: Annotated[str, "현재 시간"]
     
-<<<<<<< HEAD
-    birth_info: Annotated[Optional[BirthInfo], "사용자 출생 정보 (년월일시분, 성별, 윤달여부)"]
-    saju_result: Annotated[Optional[SajuResult], "사주 계산 및 분석 결과"]
-    query_type: Annotated[str, "질문 유형 (saju/search/general)"]
-    
-    retrieved_docs: Annotated[List[Dict[str, Any]], "RAG 시스템에서 검색된 문서들"]
-    web_search_results: Annotated[List[Dict[str, Any]], "웹 검색 결과"]
-=======
     # 사주 시스템 핵심 정보
     birth_info: Annotated[Optional[BirthInfo], "사용자 출생 정보 (년월일시분, 성별, 윤달여부)"]
     saju_info: Annotated[Optional[SajuInfo], "사주 계산 및 분석 결과"]
@@ -75,5 +54,4 @@
     saju_analysis: Annotated[Optional[str], "AI 사주 전문가의 종합 해석 결과"]
     retrieved_docs: Annotated[List[Dict[str, Any]], "RAG 시스템에서 검색된 문서들"]
     web_search_results: Annotated[List[Dict[str, Any]], "웹 검색 결과"]
-    request: Annotated[Optional[str], "에이전트 간 전달하는 요청사항 (다음 행동)"]
->>>>>>> f57124d3
+    request: Annotated[Optional[str], "에이전트 간 전달하는 요청사항 (다음 행동)"]