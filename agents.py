--- conflicted
+++ resolved
@@ -1,18 +1,13 @@
 from langchain_core.prompts import ChatPromptTemplate, MessagesPlaceholder
 from langchain_openai import ChatOpenAI
 from langgraph.prebuilt import create_react_agent
-<<<<<<< HEAD
-from datetime import datetime
-=======
 from langchain.agents import create_tool_calling_agent, AgentExecutor
 from prompts import PromptManager
->>>>>>> f57124d3
 
-from Fortune.prompts import PromptManager
-from Fortune.tools import (
-    retriever_tool,
-    web_tools,
-    manse_tools,
+# 단순화된 tools import (노트북 방식)
+from tools import (
+    saju_tools,
+    search_tools,
     general_qa_tools,
 )
 
@@ -22,9 +17,6 @@
     
     def __init__(self):
         self.llm = ChatOpenAI(model="gpt-4.1-mini", temperature=0)
-<<<<<<< HEAD
-        self.now = datetime.now().strftime("%Y-%m-%d %H:%M:%S")   
-=======
     
     def create_supervisor_agent(self, input_state):
         """
@@ -73,51 +65,16 @@
             verbose=True,
             max_iterations=3
         )
->>>>>>> f57124d3
 
-    def create_manse_tool_agent(self):
-        """만세력 계산 에이전트 생성 (노트북 방식으로 단순화)"""
+        return agent_executor
+    
+    def create_general_answer_agent(self):
+        """General Answer Agent 생성"""
         llm = ChatOpenAI(model="gpt-4.1-mini", temperature=0)
-        manse_tool_prompt = PromptManager().manse_tool_prompt()
+        prompt = PromptManager().general_answer_system_prompt()
+        
+        agent = create_tool_calling_agent(llm, general_qa_tools, prompt)
 
-<<<<<<< HEAD
-        return create_react_agent(llm, manse_tools, prompt=manse_tool_prompt).with_config({"tags": ["final_answer_agent"]})
-
-    def create_retriever_tool_agent(self):
-        """RAG 검색 에이전트 생성 (노트북 방식으로 단순화)"""
-
-        llm = ChatOpenAI(model="gpt-4.1-mini", temperature=0)
-        retriever_tool_prompt = PromptManager().retriever_tool_prompt()
-        retriever_tools = [retriever_tool]
-        
-        saju_prompt = ChatPromptTemplate.from_messages([
-            ("system", f"Today is {self.now}"),
-            ("system", retriever_tool_prompt),
-            MessagesPlaceholder("messages"),
-        ])
-
-        return create_react_agent(llm, retriever_tools, prompt=saju_prompt).with_config({"tags": ["final_answer_agent"]})
-
-    def create_web_tool_agent(self):
-        """웹 검색 에이전트 생성 (노트북 방식으로 단순화)"""
-        llm = ChatOpenAI(model="gpt-4.1-mini", temperature=0)
-        web_search_prompt = "사주 또는 사주 오행의 개념적 질문이나, 일상 질문이 들어오면, web search를 통해 답합니다."
-
-        return create_react_agent(llm, tools=web_tools, prompt=web_search_prompt).with_config({"tags": ["final_answer_agent"]})
-
-    def create_general_qa_agent(self):
-        """일반 QA 에이전트 생성 (노트북 방식으로 단순화)"""
-        llm = ChatOpenAI(model="gpt-4o-mini", temperature=0)
-        
-        general_qa_prompt = """
-        일반적인 질문을 나의 사주와 관련하여 답변합니다.
-        만약 state에 birth_info 또는 saju_result가 포함되어 있다면, 그 정보를 참고해서 답변에 반영하세요.
-        birth_info: {birth_info}
-        saju_result: {saju_result}
-        """
-        return create_react_agent(llm, tools=general_qa_tools, prompt=general_qa_prompt).with_config({"tags": ["final_answer_agent"]})
-    
-=======
         agent_executor = AgentExecutor(
             agent=agent,
             tools=general_qa_tools,
@@ -125,5 +82,4 @@
             max_iterations=3
         )
         
-        return agent_executor
->>>>>>> f57124d3
+        return agent_executor