<<<<<<< HEAD
from langchain_core.messages import HumanMessage
from langchain_openai import ChatOpenAI
from pydantic import BaseModel
from typing import Literal
import functools
=======
"""
노드 함수들 - NodeManager 클래스로 노드 생성 및 관리
"""
from datetime import datetime
from langchain_core.messages import AIMessage, HumanMessage
from langgraph.graph.message import add_messages
import re
>>>>>>> f57124d3
import json

from Fortune.agents import AgentManager
from Fortune.prompts import PromptManager
from Fortune.tools import calculate_saju_tool

members = ["search", "manse", "general_qa"]
options_for_next = ["FINISH"] + members

class NodeManager:
    """노드 생성 및 관리 클래스"""
    
    def __init__(self):
        # 에이전트 관리자 초기화 (단순화)
        self.agent_manager = AgentManager()
<<<<<<< HEAD
        self.llm = ChatOpenAI(model="gpt-4.1-mini", temperature=0)
    
    # === 새로운 노드들 (notebook 구조 지원) ===
    def _agent_node(self, state, agent, name):
        """지정한 agent와 name을 사용하여 agent 노드를 생성하는 헬퍼 함수"""
        # agent 호출
        agent_response = agent.invoke(state)
        state["messages"] = state.get("messages", []) + [HumanMessage(content=agent_response["messages"][-1].content, name=name)]
        return state

    def supervisor_agent_node(self, state):
        """Supervisor Agent 노드 생성"""
        

        class RouteResponse(BaseModel):
            next: Literal[*options_for_next]

        now = self.agent_manager.now
        supervisor_prompt = PromptManager().supervisor_prompt()

        supervisor_chain = (
            supervisor_prompt.partial(options=str(options_for_next), members=", ".join(members), now=now)
            | self.llm.with_structured_output(RouteResponse)
        )

        route_response = supervisor_chain.invoke(state)
        return {"next": route_response.next}

    def create_manse_tool_agent_node(self):
        """Manse Tool Agent 노드 생성"""
        manse_tool_agent = self.agent_manager.create_manse_tool_agent()
        return functools.partial(self._agent_node, agent=manse_tool_agent, name="ManseTool")

    def create_retriever_tool_agent_node(self):
        """Retriever Tool Agent 노드 생성"""
        retriever_tool_agent = self.agent_manager.create_retriever_tool_agent()
        return functools.partial(self._agent_node, agent=retriever_tool_agent, name="RetrieverTool")

    def create_web_tool_agent_node(self):
        """Web Tool Agent 노드 생성"""
        web_tool_agent = self.agent_manager.create_web_tool_agent()
        return functools.partial(self._agent_node, agent=web_tool_agent, name="WebTool")

    def create_general_qa_agent_node(self):
        """General QA Agent 노드 생성"""
        general_qa_agent = self.agent_manager.create_general_qa_agent()
        return functools.partial(self._agent_node, agent=general_qa_agent, name="GeneralQA")
    
    def manse_agent_node(self, state):
        """Manse Tool Agent 노드 생성"""
        user_input = state["question"]
        birth_info = parse_birth_info_with_llm(user_input, self.llm)
        state["birth_info"] = birth_info
        saju_result = calculate_saju_tool(birth_info)
        state["saju_result"] = saju_result
        prompt = f"""
        아래는 사용자의 사주 정보와 계산 결과입니다.
        - 입력: {user_input}
        - 사주 계산 결과: {json.dumps(saju_result, ensure_ascii=False, indent=2)}
        위 정보를 바탕으로, 사용자가 이해하기 쉽게 사주풀이 결과를 자연어로 설명해 주세요.
        """
        llm_response = self.llm.invoke(prompt)
        state["messages"].append(HumanMessage(content=llm_response.content, name="ManseLLM"))
        return state
    
    def search_agent_node(self, state):
        user_input = state.get("question") or (state["messages"][0].content if state.get("messages") else "")
        if any(k in user_input for k in ["자료", "문서", "pdf", "검색", "출처"]):
            return self.create_retriever_tool_agent_node()(state)
        else:
            return self.create_web_tool_agent_node()(state)
    
=======
        
    def supervisor_agent_node(self, state):
        """Supervisor React Agent 노드"""
        print("🔧 Supervisor 노드 실행")

        input_state = {
            "question": state.get("question", ""),
            "current_time": state.get("current_time", datetime.now().strftime("%Y-%m-%d %H:%M:%S")),
            "session_id": state.get("session_id", "unknown"),
            "session_start_time": state.get("session_start_time", "unknown"),
            "birth_info": state.get("birth_info", {}),
            "saju_info": state.get("saju_info", {}),
            "saju_analysis": state.get("saju_analysis", ""),
            "query_type": state.get("query_type", "unknown"),
            "retrieved_docs": state.get("retrieved_docs", []),
            "web_search_results": state.get("web_search_results", []),
            "request": state.get("request", ""),
        }
        
        supervisor_agent = self.agent_manager.create_supervisor_agent(input_state)
        
        response = supervisor_agent.invoke({
            "messages": state.get("messages", [HumanMessage(content=state.get("question", ""))]),
        })
        
        decision_data = {}
        for msg in reversed(response["messages"]):
            if hasattr(msg, 'name') and msg.name == "make_supervisor_decision":
                try:
                    decision_data = json.loads(msg.content)
                    break
                except Exception:
                    continue
            if isinstance(msg.content, str):
                match = re.search(r'Action: (?:functions\.)?make_supervisor_decision\s*\nAction Input:\s*({[^}]*})', msg.content, re.DOTALL)
                if match:
                    try:
                        parsed_data = json.loads(match.group(1))
                        # decision 키가 있으면 그 안의 내용을, 없으면 전체를 사용
                        decision_data = parsed_data.get("decision", parsed_data)
                        break
                    except Exception:
                        try:
                            # 전체 content에서 JSON 부분만 추출하여 파싱
                            json_match = re.search(r'Action Input:\s*({[^}]*})', msg.content, re.DOTALL)
                            if json_match:
                                parsed_data = json.loads(json_match.group(1))
                                decision_data = parsed_data.get("decision", parsed_data)
                                break
                        except Exception:
                            continue
        
        decision_birth_info = decision_data.get("birth_info")

        return {
            "next": decision_data.get("next", "FINISH"),
            "request": decision_data.get("request", ""),
            "birth_info": decision_birth_info if decision_birth_info is not None else state.get("birth_info", {}),
            "query_type": decision_data.get("query_type", "unknown"),
            "final_answer": decision_data.get("final_answer", "처리 중 오류가 발생했습니다. 다시 질문해주세요."),
            "messages": response["messages"],
        }

    def saju_expert_agent_node(self, state):
        """Saju Expert Agent 노드"""
        print("🔧 Saju Expert 노드 실행")
        
        current_time = state.get("current_time", datetime.now().strftime("%Y-%m-%d %H:%M:%S"))
        session_id = state.get("session_id", "unknown")
        session_start_time = state.get("session_start_time", "unknown")
        messages = state.get("messages", [])
        request = state.get("request", "")

        year = state.get("birth_info", {}).get("year")
        month = state.get("birth_info", {}).get("month")
        day = state.get("birth_info", {}).get("day")
        hour = state.get("birth_info", {}).get("hour")
        minute = state.get("birth_info", {}).get("minute")
        gender = "남자" if state.get("birth_info", {}).get("is_male") else "여자"
        is_leap_month = state.get("birth_info", {}).get("is_leap_month")

        saju_info = state.get("saju_info", {})

        saju_expert_agent = self.agent_manager.create_saju_expert_agent()

        response = saju_expert_agent.invoke({
            "current_time": current_time,
            "session_id": session_id,
            "session_start_time": session_start_time,
            "request": request,
            "year": year,
            "month": month,
            "day": day,
            "hour": hour,
            "minute": minute,
            "gender": gender,
            "is_leap_month": is_leap_month,
            "saju_info": saju_info,
            "messages": messages,
        })
       
        output = json.loads(response["output"]) if isinstance(response["output"], str) else response["output"]
        
        updated_request = output.pop("request")
        saju_analysis = output.pop("saju_analysis")
        
        return {
            "request": updated_request,
            "saju_info": output,
            "saju_analysis": saju_analysis,
            "next": "Supervisor",
            "messages": [AIMessage(content=saju_analysis)],
        }

    def search_agent_node(self, state):
        """Search Agent 노드 (RAG + 웹검색 통합)"""
        print("🔧 Search 노드 실행")

        current_time = state.get("current_time", datetime.now().strftime("%Y-%m-%d %H:%M:%S"))
        session_id = state.get("session_id", "unknown")
        session_start_time = state.get("session_start_time", "unknown")
        messages = state.get("messages", [])
        question = state.get("question", "")
        request = state.get("request", "")
        saju_info = state.get("saju_info", {})

        search_agent = self.agent_manager.create_search_agent()

        response = search_agent.invoke({
            "current_time": current_time,
            "session_id": session_id,
            "session_start_time": session_start_time,
            "request": request,
            "question": question,
            "saju_info": saju_info,
            "messages": messages,
        })

        output = json.loads(response["output"]) if isinstance(response["output"], str) else response["output"]

        return {
            "retrieved_docs": output.get("retrieved_docs", []),
            "web_search_results": output.get("web_search_results", []),
            "request": output.get("request", ""),
            "messages": [AIMessage(content=output.get("generated_result"))],
        }

    def general_answer_agent_node(self, state):
        """General Answer Agent 노드"""
        print("🔧 General Answer 노드 실행")

        current_time = state.get("current_time", datetime.now().strftime("%Y-%m-%d %H:%M:%S"))
        session_id = state.get("session_id", "unknown")
        session_start_time = state.get("session_start_time", "unknown")
        messages = state.get("messages", [])
        question = state.get("question", "")
        request = state.get("request", "")
        saju_info = state.get("saju_info", {})

        general_answer_agent = self.agent_manager.create_general_answer_agent()

        response = general_answer_agent.invoke({
            "current_time": current_time,
            "session_id": session_id,
            "session_start_time": session_start_time,
            "request": request,
            "question": question,
            "messages": messages,
            "saju_info": saju_info,
        })

        output = json.loads(response["output"]) if isinstance(response["output"], str) else response["output"]

        return {
            "general_answer": output.get("general_answer"),
            "request": output.get("request"),
            "messages": [AIMessage(content=output.get("general_answer"))],
        }
>>>>>>> f57124d3


# 전역 NodeManager 인스턴스
_node_manager = None

def get_node_manager():
    """싱글톤 NodeManager 인스턴스 반환"""
    global _node_manager
    if _node_manager is None:
        _node_manager = NodeManager()
    return _node_manager 


def parse_birth_info_with_llm(user_input, llm):
    prompt = f"""
아래 문장에서 출생 정보를 추출해서 JSON 형태로 반환하세요.
필드: year, month, day, hour, minute, is_male, is_leap_month
예시 입력: "1996년 12월 13일 남자, 10시 30분 출생"
예시 출력: {{"year": 1996, "month": 12, "day": 13, "hour": 10, "minute": 30, "is_male": true, "is_leap_month": false}}

입력: {user_input}
"""
    result = llm.invoke(prompt)
    try:
        birth_info = json.loads(result.content)
        return birth_info
    except Exception as e:
        print("파싱 오류:", e)
        return None
    <|MERGE_RESOLUTION|>--- conflicted
+++ resolved
@@ -1,10 +1,3 @@
-<<<<<<< HEAD
-from langchain_core.messages import HumanMessage
-from langchain_openai import ChatOpenAI
-from pydantic import BaseModel
-from typing import Literal
-import functools
-=======
 """
 노드 함수들 - NodeManager 클래스로 노드 생성 및 관리
 """
@@ -12,7 +5,6 @@
 from langchain_core.messages import AIMessage, HumanMessage
 from langgraph.graph.message import add_messages
 import re
->>>>>>> f57124d3
 import json
 
 from Fortune.agents import AgentManager
@@ -28,80 +20,6 @@
     def __init__(self):
         # 에이전트 관리자 초기화 (단순화)
         self.agent_manager = AgentManager()
-<<<<<<< HEAD
-        self.llm = ChatOpenAI(model="gpt-4.1-mini", temperature=0)
-    
-    # === 새로운 노드들 (notebook 구조 지원) ===
-    def _agent_node(self, state, agent, name):
-        """지정한 agent와 name을 사용하여 agent 노드를 생성하는 헬퍼 함수"""
-        # agent 호출
-        agent_response = agent.invoke(state)
-        state["messages"] = state.get("messages", []) + [HumanMessage(content=agent_response["messages"][-1].content, name=name)]
-        return state
-
-    def supervisor_agent_node(self, state):
-        """Supervisor Agent 노드 생성"""
-        
-
-        class RouteResponse(BaseModel):
-            next: Literal[*options_for_next]
-
-        now = self.agent_manager.now
-        supervisor_prompt = PromptManager().supervisor_prompt()
-
-        supervisor_chain = (
-            supervisor_prompt.partial(options=str(options_for_next), members=", ".join(members), now=now)
-            | self.llm.with_structured_output(RouteResponse)
-        )
-
-        route_response = supervisor_chain.invoke(state)
-        return {"next": route_response.next}
-
-    def create_manse_tool_agent_node(self):
-        """Manse Tool Agent 노드 생성"""
-        manse_tool_agent = self.agent_manager.create_manse_tool_agent()
-        return functools.partial(self._agent_node, agent=manse_tool_agent, name="ManseTool")
-
-    def create_retriever_tool_agent_node(self):
-        """Retriever Tool Agent 노드 생성"""
-        retriever_tool_agent = self.agent_manager.create_retriever_tool_agent()
-        return functools.partial(self._agent_node, agent=retriever_tool_agent, name="RetrieverTool")
-
-    def create_web_tool_agent_node(self):
-        """Web Tool Agent 노드 생성"""
-        web_tool_agent = self.agent_manager.create_web_tool_agent()
-        return functools.partial(self._agent_node, agent=web_tool_agent, name="WebTool")
-
-    def create_general_qa_agent_node(self):
-        """General QA Agent 노드 생성"""
-        general_qa_agent = self.agent_manager.create_general_qa_agent()
-        return functools.partial(self._agent_node, agent=general_qa_agent, name="GeneralQA")
-    
-    def manse_agent_node(self, state):
-        """Manse Tool Agent 노드 생성"""
-        user_input = state["question"]
-        birth_info = parse_birth_info_with_llm(user_input, self.llm)
-        state["birth_info"] = birth_info
-        saju_result = calculate_saju_tool(birth_info)
-        state["saju_result"] = saju_result
-        prompt = f"""
-        아래는 사용자의 사주 정보와 계산 결과입니다.
-        - 입력: {user_input}
-        - 사주 계산 결과: {json.dumps(saju_result, ensure_ascii=False, indent=2)}
-        위 정보를 바탕으로, 사용자가 이해하기 쉽게 사주풀이 결과를 자연어로 설명해 주세요.
-        """
-        llm_response = self.llm.invoke(prompt)
-        state["messages"].append(HumanMessage(content=llm_response.content, name="ManseLLM"))
-        return state
-    
-    def search_agent_node(self, state):
-        user_input = state.get("question") or (state["messages"][0].content if state.get("messages") else "")
-        if any(k in user_input for k in ["자료", "문서", "pdf", "검색", "출처"]):
-            return self.create_retriever_tool_agent_node()(state)
-        else:
-            return self.create_web_tool_agent_node()(state)
-    
-=======
         
     def supervisor_agent_node(self, state):
         """Supervisor React Agent 노드"""
@@ -280,7 +198,6 @@
             "request": output.get("request"),
             "messages": [AIMessage(content=output.get("general_answer"))],
         }
->>>>>>> f57124d3
 
 
 # 전역 NodeManager 인스턴스
