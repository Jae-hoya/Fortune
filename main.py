--- conflicted
+++ resolved
@@ -43,11 +43,6 @@
     chat_history = []
     thread_id = random_uuid()
     while True:
-<<<<<<< HEAD
-        user_input = input("\n질문: ").strip()
-        if user_input.lower() in ['quit', 'exit', '종료']:
-            print("시스템을 종료합니다.")
-=======
         try:
             # 사용자 입력 받기
             user_input = input("\n🤔 질문: ").strip()
@@ -104,7 +99,6 @@
         except KeyboardInterrupt:
             print("\n\n⚠️  사용자가 중단했습니다.")
             print("👋 FortuneAI를 이용해주셔서 감사합니다!")
->>>>>>> f57124d3
             break
         if not user_input:
             continue
